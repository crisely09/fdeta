--- conflicted
+++ resolved
@@ -18,15 +18,9 @@
 rc('text', usetex=True)
 
 
-<<<<<<< HEAD
 def plot_distrib(data: np.ndarray, index: int, bins = 36,
                  y_label: str = "dihedral",  #TODO: allow plotting of multiple indexes together
               title: str = "", pos_range: bool = True):
-=======
-def plot_distrib(data: np.ndarray, index: int, bins=36,
-                 y_label: str = "dihedral",  # TODO: allow plotting of multiple indexes together
-                 title: str = "", pos_range: bool = True):
->>>>>>> 7c5bfba9
     """Plots value vs time
     """
     fig = plt.figure(figsize=(20, 10), dpi=150)
@@ -122,17 +116,8 @@
     mol = cc.Cartesian.read_xyz(tofeed, start_index=start_index)
     zmat = mol.get_zmat(c_table)
     return zmat
-<<<<<<< HEAD
     
 def get_all_internal_coords(aligned_fn: str, int_coords_file: str = "internal_coordinates.npz", save: bool =True, dec_digits: int = 3):
-=======
-
-
-def get_all_internal_coords(aligned_fn: str,
-                            int_coords_file: str = "internal_coordinates.npz",
-                            save: bool = True,
-                            dec_digits: int = 3):
->>>>>>> 7c5bfba9
     """Retrieves all internal coordinates from aligned trajectory in cartesians.
 
     Parameters
@@ -291,12 +276,8 @@
                 global dih_c_std
                 dih_c = globals()["dih"] % 360
                 dih_c_std = dih_c.std(axis=1)
-<<<<<<< HEAD
             except:
                 raise IOError("there is no \"dih\" array")    
-=======
-            raise IOError(r"there is no \dih\" array")
->>>>>>> 7c5bfba9
     rotate = np.logical_and(abs(dih_c_std - dih_std) < 30, abs(dih_std) > 90)
     print("{} atoms seem to be rotating".format(len(np.arange(60)[rotate])))
     return rotate
@@ -400,17 +381,10 @@
         c_table = cart.get_construction_table()
         zmat = str2zmat(frame_str, c_table)
     first_zmat = zmat.copy()
-<<<<<<< HEAD
     ###2 Averaging the internal coordinates
     global dih_mean, dih_c, dih_c_mean, dih_std, dih_c_std, use_c #this way the first function setting them fixes them
     zmat._frame["bonds"] == bonds.mean(axis=1) 
     zmat._frame["angles"] == angles.mean(axis=1)
-=======
-    # 2 Averaging the internal coordinates
-    global dih_mean, dih_c, dih_c_mean, dih_std, dih_c_std, use_c  # this way the first function setting them fixes them
-    zmat._frame["bonds"] bonds.mean(axis=1)
-    zmat._frame["angles"] angles.mean(axis=1)
->>>>>>> 7c5bfba9
     if correct_quasilinears == "std":
         correct_quasilinears()
     if detect_rotate == "std":
@@ -427,15 +401,9 @@
         ext = splt[-1]
         count = 1
         while os.path.exists(out_file):
-<<<<<<< HEAD
+
             out_file = "{}_{}.{}".format(bname,count,ext)
             count += 1
         carts.to_xyz(out_file)
     if view == True:
-=======
-            out_file = "{}_{}.{}".format(bname, count, ext)
-            count + = 1
-        carts.to_xyz(out_file)
-    if view = True:
->>>>>>> 7c5bfba9
         carts.view()